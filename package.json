{
  "name": "generator-react-webpack",
<<<<<<< HEAD
  "version": "1.2.1",
  "description": "Yeoman generator for Facebook's ReactJS, with webpack, livereload, grunt, Flux/Reflux architecture options and support for sass, less or stylus  ",
=======
  "version": "1.2.2",
  "description": "Yeoman generator for ReactJS and Webpack",
>>>>>>> e9920160
  "keywords": [
    "yeoman-generator",
    "reactjs",
    "webpack",
    "scaffold",
    "framework",
    "component",
    "front-end",
    "app"
  ],
  "homepage": "https://github.com/newtriks/generator-react-webpack",
  "bugs": "https://github.com/newtriks/generator-react-webpack/issues",
  "author": {
    "name": "Simon Bailey",
    "email": "simon@newtriks.com",
    "url": "https://github.com/newtriks"
  },
  "main": "app/index.js",
  "repository": {
    "type": "git",
    "url": "git://github.com/newtriks/generator-react-webpack.git"
  },
  "scripts": {
    "test": "mocha"
  },
  "dependencies": {
    "yeoman-generator": "^0.17.6"
  },
  "devDependencies": {
    "mocha": "^1.21.4",
    "underscore.string": "^2.3.3"
  },
  "peerDependencies": {
    "yo": ">=1.2.0"
  },
  "engines": {
    "node": ">=0.10.0"
  },
  "licenses": [
    {
      "type": "MIT"
    }
  ]
}<|MERGE_RESOLUTION|>--- conflicted
+++ resolved
@@ -1,12 +1,7 @@
 {
-  "name": "generator-react-webpack",
-<<<<<<< HEAD
-  "version": "1.2.1",
+  "name": "generator-react-webpack", 
+  "version": "1.2.2",
   "description": "Yeoman generator for Facebook's ReactJS, with webpack, livereload, grunt, Flux/Reflux architecture options and support for sass, less or stylus  ",
-=======
-  "version": "1.2.2",
-  "description": "Yeoman generator for ReactJS and Webpack",
->>>>>>> e9920160
   "keywords": [
     "yeoman-generator",
     "reactjs",
