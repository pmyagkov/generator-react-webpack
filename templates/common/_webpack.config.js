/*
 * Webpack development server configuration
 *
 * This file is set up for serving the webpack-dev-server, which will watch for changes and recompile as required if
 * the subfolder /webpack-dev-server/ is visited. Visiting the root will not automatically reload.
 */
'use strict';
var webpack = require('webpack');

module.exports = {

  output: {
    filename: 'main.js',
    publicPath: '/assets/'
  },

  cache: true,
  debug: true,
  devtool: false,
  entry: [
      'webpack/hot/only-dev-server',
      './src/scripts/components/<% if (reactRouter) { %>main<% } else { %><%= scriptAppName %><% } %>.js'
  ],

  stats: {
    colors: true,
    reasons: true
  },

  resolve: {
    extensions: ['', '.js']
  },
  module: {
    preLoaders: [{
      test: /\.js$/,
      exclude: /node_modules/,
      loader: 'jshint'
    }],
    loaders: [{
      test: /\.js$/,
<<<<<<< HEAD
      loader: 'react-hot!<% if (es6) { %>babel!<% }%>jsx-loader?harmony'
=======
      exclude: /node_modules/,
      loader: 'react-hot!<% if (es6) { %>6to5!<% }%>jsx-loader?harmony'
>>>>>>> 43736a3d
    },<% if (stylesLanguage === 'sass') { %> {
      test: /\.sass/,
      loader: 'style-loader!css-loader!sass-loader?outputStyle=expanded'
    },<% } %><% if (stylesLanguage === 'scss') { %> {
      test: /\.scss/,
      loader: 'style-loader!css-loader!sass-loader?outputStyle=expanded'
    },<% } %><% if (stylesLanguage === 'less') { %> {
      test: /\.less/,
      loader: 'style-loader!css-loader!less-loader'
    },<% } %><% if (stylesLanguage === 'stylus') { %> {
      test: /\.styl/,
      loader: 'style-loader!css-loader!stylus-loader'
    },<% } %> {
      test: /\.css$/,
      loader: 'style-loader!css-loader'
    }, {
      test: /\.(png|jpg)$/,
      loader: 'url-loader?limit=8192'
    }]
  },

  plugins: [
    new webpack.HotModuleReplacementPlugin(),
    new webpack.NoErrorsPlugin()
  ]

};<|MERGE_RESOLUTION|>--- conflicted
+++ resolved
@@ -38,12 +38,8 @@
     }],
     loaders: [{
       test: /\.js$/,
-<<<<<<< HEAD
+      exclude: /node_modules/,
       loader: 'react-hot!<% if (es6) { %>babel!<% }%>jsx-loader?harmony'
-=======
-      exclude: /node_modules/,
-      loader: 'react-hot!<% if (es6) { %>6to5!<% }%>jsx-loader?harmony'
->>>>>>> 43736a3d
     },<% if (stylesLanguage === 'sass') { %> {
       test: /\.sass/,
       loader: 'style-loader!css-loader!sass-loader?outputStyle=expanded'
